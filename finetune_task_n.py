from src.model import CSTA
from accelerate import Accelerator
import torch, os, random, accelerate, logging, datetime
from tqdm import tqdm
import torch.nn as nn
import numpy as np
import torch.nn.functional as F
from torch.utils.data import Dataset, DataLoader
import pandas as pd
from abc import abstractmethod
from torchvision.io import read_video
import torch.optim as optim
from warnings import filterwarnings
import torchvision.transforms as transforms

from train_task0 import VideoDataset, train_epoch, evaluate, set_all_seeds

logging.basicConfig(
    filename="logs/train.log",
    filemode="a",
    level=logging.INFO,
)
logger = logging.getLogger(__name__)

ucf_dataset_training_path_task0 = "DATA/UCF101/tasks/task_0/train.csv"
ucf_dataset_test_path_task0 = "DATA/UCF101/tasks/task_0/test.csv"
ucf_dataset_valid_path_task0 = "DATA/UCF101/tasks/task_0/val.csv"

ucf_task1_train = "DATA/UCF101/tasks/task_1/train.csv"
ucf_task1_valid = "DATA/UCF101/tasks/task_1/val.csv"
ucf_task1_test = "DATA/UCF101/tasks/task_1/test.csv"

train_ucf_task1 = pd.read_csv(ucf_task1_train)
valid_ucf_task1 = pd.read_csv(ucf_task1_valid)
ucf_train_task0 = pd.read_csv(ucf_dataset_training_path_task0)
ucf_valid_task0 = pd.read_csv(ucf_dataset_valid_path_task0)

task_0_labels = sorted(ucf_train_task0['label'].unique().tolist())
task_1_labels = sorted(train_ucf_task1['label'].unique().tolist())

all_labels = task_0_labels + task_1_labels

id2label = {}
label2id = {}
for index, label in enumerate(all_labels):
    id2label[index] = label
    label2id[label] = index
    
for label in task_0_labels:
    label_df = ucf_train_task0[ucf_train_task0['label'] == label]
    label_df = label_df.sample(random_state=42)
    train_ucf_task1 = pd.concat([train_ucf_task1, label_df])
    
    label_df = ucf_valid_task0[ucf_valid_task0['label'] == label]
    label_df = label_df.sample(random_state=42)
    valid_ucf_task1 = pd.concat([valid_ucf_task1, label_df])
    
train_ucf_task1 = train_ucf_task1.reset_index(drop=True)
valid_ucf_task1 = valid_ucf_task1.reset_index(drop=True)
    
num_old_task_classes = len(task_0_labels)
num_new_task_classes = len(task_1_labels)

class oldCSTAConfig:
    """
    Load the initial model with the EXACT SAME CONFIGS as the previous model.
    In this case the initial model had 50 num_classes
    """
    num_frames = 8                      # taking a lower frame numbers for initial training
    img_size = 224                      # the frames are sized at 256*256
    patch_size = 16                     # patch size
    dim = 480                           # model dimension
    num_classes = num_old_task_classes  # lets say we have a data for initial training with these classes
    num_layers= 12                      # total number of timesformer layers or blocks
    num_channels = 3                    # RGB
    num_heads = 8                       # using 8 heads in attention
    init_with_adapters = True           # for task 0, the model is initialized with one adapter per block
    calculate_distil_loss = False       # For task 0 training, no distillation loss is needed
    calculate_lt_lss_loss = False       # For task 0 training, no lt ls loss is needed
    miu_d = 0.15                        # distillation loss weight
    miu_t = 0.15                        # lt loss weight (currently not implemented)
    miu_s = 0.15                        # ls loss weight (currently not implemented)
    lambda_1 = 1                        # new classifiers multiplying factor
    K = 5
    temporal_relations_path = "DATA/UCF101/tasks/task_1/temporal_relations.json"
    spatial_relations_path = "DATA/UCF101/tasks/task_1/spatial_relations.json"
    state_dict_path = "Outputs/Models/Trial_51_run3/best_model.pth"

class DatasetConfig:
    img_size = oldCSTAConfig.img_size
    num_frames = oldCSTAConfig.num_frames
    root_path = "DATA/UCF101"
    mean = [0.485, 0.456, 0.406]
    std = [0.229, 0.224, 0.225]
    id2label = id2label
    label2id = label2id
    num_labels = len(id2label)

class TrainingConfigs:
    random_seed = 42
    num_training_epochs = 200
<<<<<<< HEAD
    training_batch_size = 5
    evaluation_batch_size = 5
    dataloader_num_workers = 4
    dataloader_pin_memory = False
    dataloader_persistent_workers = False
    learning_rate = 1e-5
=======
    training_batch_size = 12
    evaluation_batch_size = 12
    dataloader_num_workers = 4
    dataloader_pin_memory = False
    dataloader_persistent_workers = False
    learning_rate = 4e-5
>>>>>>> ef73fb31
    warmup_epochs = 15
    adamw_betas = (0.9, 0.999)
    weight_decay = 1e-5
    eta_min = 1e-10
    patience = 4
    T_max = num_training_epochs // 4
    model_output_dir = "Outputs/Models/Task1/Trial2"

def main():
    set_all_seeds(TrainingConfigs.random_seed)
    train_dataset = VideoDataset(train_ucf_task1, 
                                 img_size = DatasetConfig.img_size, 
                                 mean = DatasetConfig.mean, 
                                 std = DatasetConfig.std,
                                 num_frames = DatasetConfig.num_frames,
                                 root_path = DatasetConfig.root_path,
                                 id2label = DatasetConfig.id2label,
                                 label2id = DatasetConfig.label2id,
                                 )
    valid_dataset = VideoDataset(valid_ucf_task1,
                                 img_size = DatasetConfig.img_size, 
                                 mean = DatasetConfig.mean, 
                                 std = DatasetConfig.std,
                                 num_frames = DatasetConfig.num_frames,
                                 root_path = DatasetConfig.root_path,
                                 id2label = DatasetConfig.id2label,
                                 label2id = DatasetConfig.label2id,
                                 )
    
    train_dataloader = DataLoader(train_dataset, 
                                batch_size=TrainingConfigs.training_batch_size, 
                                shuffle=True, 
                                pin_memory=TrainingConfigs.dataloader_pin_memory, 
                                persistent_workers=TrainingConfigs.dataloader_persistent_workers,
                                num_workers=TrainingConfigs.dataloader_num_workers,
                                )
    valid_dataloader = DataLoader(valid_dataset, 
                                batch_size=TrainingConfigs.evaluation_batch_size, 
                                shuffle=False,
                                pin_memory=TrainingConfigs.dataloader_pin_memory, 
                                persistent_workers=TrainingConfigs.dataloader_persistent_workers,
                                num_workers=TrainingConfigs.dataloader_num_workers,
                                )
    
    logging.info(f"\n\nFinetuning starting on: {datetime.datetime.now().strftime('%d/%m/%Y, %H:%M:%S')}\n\n")
    # For task n, load the model with the config from model(n-1) 
    # you must have n adapters per blocks
    # distil, ls, and lt losses calculations are set to True
    model = CSTA(**vars(oldCSTAConfig))
    model.load_state_dict(torch.load(oldCSTAConfig.state_dict_path))
    
    # add new task components with new classifier of num_labels size
    model.add_new_task_components(num_new_task_classes)
    model.freeze_all_but_last()
    
    att = model.model_attributes
    print("-"*50)
    logging.info("-"*50)
    for value in att:
        print(f"{value} : {att[value]}")
        logging.info(f"{value} : {att[value]}")
    print(f"Calculate distill loss: {model.calculate_distil_loss}")
    print(f"Calculate lt ls loss: {model.calculate_lt_ls_loss}")
    print(f"Number of classes for this task: {model.classifiers[-1].out_features}")
    print("-"*50)
    logging.info("-"*50)
    
    # optimizer = optim.SGD(model.parameters(), lr = TrainingConfigs.learning_rate, weight_decay=TrainingConfigs.weight_decay)
    optimizer = optim.AdamW(model.parameters(), lr = TrainingConfigs.learning_rate, betas = TrainingConfigs.adamw_betas, weight_decay=TrainingConfigs.weight_decay)
    scheduler = optim.lr_scheduler.CosineAnnealingLR(optimizer=optimizer, T_max=TrainingConfigs.T_max, eta_min=TrainingConfigs.eta_min)
    
    accelerator = Accelerator()
    model, optimizer, train_dataloader, eval_dataloader, scheduler = accelerator.prepare(
            model, optimizer, train_dataloader, valid_dataloader, scheduler
        )
    
    if not os.path.exists(TrainingConfigs.model_output_dir):
        os.makedirs(TrainingConfigs.model_output_dir, exist_ok=True)
    
    best_loss = float('inf')
    best_acc = 0.0
    counter = 0
    for epoch in range(TrainingConfigs.num_training_epochs):
        train_loss, _ = train_epoch(model, train_dataloader, optimizer, accelerator, epoch)
        eval_loss, eval_acc = evaluate(model, eval_dataloader, accelerator, epoch)
        
        if eval_loss < best_loss:
            best_loss = eval_loss
            accelerator.wait_for_everyone()
            unwrapped_model = accelerator.unwrap_model(model)
            torch.save(unwrapped_model.state_dict(), os.path.join(TrainingConfigs.model_output_dir, 'best_model.pth'))
        elif eval_acc > best_acc:
            best_acc = eval_acc
            accelerator.wait_for_everyone()
            unwrapped_model = accelerator.unwrap_model(model)
            torch.save(unwrapped_model.state_dict(), os.path.join(TrainingConfigs.model_output_dir, 'best_model.pth'))
        else:
            counter += 0
            if counter > TrainingConfigs.patience:
                break
        if epoch > TrainingConfigs.warmup_epochs:
            scheduler.step()
    accelerator.end_training()
    
if __name__ == "__main__":
    filterwarnings("ignore")
    main()<|MERGE_RESOLUTION|>--- conflicted
+++ resolved
@@ -99,25 +99,17 @@
 class TrainingConfigs:
     random_seed = 42
     num_training_epochs = 200
-<<<<<<< HEAD
     training_batch_size = 5
     evaluation_batch_size = 5
     dataloader_num_workers = 4
     dataloader_pin_memory = False
     dataloader_persistent_workers = False
     learning_rate = 1e-5
-=======
-    training_batch_size = 12
-    evaluation_batch_size = 12
-    dataloader_num_workers = 4
-    dataloader_pin_memory = False
-    dataloader_persistent_workers = False
-    learning_rate = 4e-5
->>>>>>> ef73fb31
     warmup_epochs = 15
     adamw_betas = (0.9, 0.999)
     weight_decay = 1e-5
     eta_min = 1e-10
+    patience = 4
     patience = 4
     T_max = num_training_epochs // 4
     model_output_dir = "Outputs/Models/Task1/Trial2"
@@ -196,6 +188,7 @@
     best_loss = float('inf')
     best_acc = 0.0
     counter = 0
+    counter = 0
     for epoch in range(TrainingConfigs.num_training_epochs):
         train_loss, _ = train_epoch(model, train_dataloader, optimizer, accelerator, epoch)
         eval_loss, eval_acc = evaluate(model, eval_dataloader, accelerator, epoch)
@@ -214,6 +207,10 @@
             counter += 0
             if counter > TrainingConfigs.patience:
                 break
+        else:
+            counter += 0
+            if counter > TrainingConfigs.patience:
+                break
         if epoch > TrainingConfigs.warmup_epochs:
             scheduler.step()
     accelerator.end_training()
